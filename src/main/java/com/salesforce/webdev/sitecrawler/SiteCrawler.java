/*******************************************************************************
 * Copyright (c) 2014, Salesforce.com, Inc.
 * All rights reserved.
 * 
 * Redistribution and use in source and binary forms, with or without modification, are permitted provided that the following conditions are met:
 * 
 * Redistributions of source code must retain the above copyright notice, this list of conditions and the following disclaimer.
 * Redistributions in binary form must reproduce the above copyright notice, this list of conditions and the following disclaimer in the documentation and/or other materials provided with the distribution.
 * Neither the name of Salesforce.com nor the names of its contributors may be used to endorse or promote products derived from this software without specific prior written permission.
 * THIS SOFTWARE IS PROVIDED BY THE COPYRIGHT HOLDERS AND CONTRIBUTORS "AS IS" AND ANY EXPRESS OR IMPLIED WARRANTIES, INCLUDING, BUT NOT LIMITED TO, THE IMPLIED WARRANTIES OF MERCHANTABILITY AND FITNESS FOR A PARTICULAR PURPOSE ARE DISCLAIMED. IN NO EVENT SHALL THE COPYRIGHT HOLDER OR CONTRIBUTORS BE LIABLE FOR ANY DIRECT, INDIRECT, INCIDENTAL, SPECIAL, EXEMPLARY, OR CONSEQUENTIAL DAMAGES (INCLUDING, BUT NOT LIMITED TO, PROCUREMENT OF SUBSTITUTE GOODS OR SERVICES; LOSS OF USE, DATA, OR PROFITS; OR BUSINESS INTERRUPTION) HOWEVER CAUSED AND ON ANY THEORY OF LIABILITY, WHETHER IN CONTRACT, STRICT LIABILITY, OR TORT (INCLUDING NEGLIGENCE OR OTHERWISE) ARISING IN ANY WAY OUT OF THE USE OF THIS SOFTWARE, EVEN IF ADVISED OF THE POSSIBILITY OF SUCH DAMAGE.
 ******************************************************************************/
package com.salesforce.webdev.sitecrawler;

import java.util.ArrayList;
import java.util.Arrays;
import java.util.Collection;
import java.util.Collections;
import java.util.LinkedList;
import java.util.List;
import java.util.Set;
import java.util.concurrent.ConcurrentSkipListSet;
import java.util.concurrent.LinkedBlockingDeque;
import java.util.concurrent.TimeUnit;
import java.util.concurrent.atomic.AtomicInteger;

import org.apache.commons.lang3.math.NumberUtils;
import org.slf4j.Logger;
import org.slf4j.LoggerFactory;
import org.slf4j.MDC;

import com.gargoylesoftware.htmlunit.WebClient;
import com.gargoylesoftware.htmlunit.util.Cookie;
import com.salesforce.webdev.sitecrawler.beans.CrawlProgress;
import com.salesforce.webdev.sitecrawler.beans.CrawlerConfiguration;
import com.salesforce.webdev.sitecrawler.navigation.NavigateThread;
import com.salesforce.webdev.sitecrawler.scheduler.LocalScheduler;
import com.salesforce.webdev.sitecrawler.scheduler.Organizer;
import com.salesforce.webdev.sitecrawler.scheduler.Scheduler;
import com.salesforce.webdev.sitecrawler.utils.URLCleaner;

/**
 * <p>This class is the central hub and referee between our network spider (NavigateThread) and our page (/HTML) parser (ProcessPage).</p>
 * 
 * <p>It controls a pool of WebClients, which are used by the NavigateThread to spider the site.</p>
 * 
 * @author jroel
 * @since v1.0
 * 
 */
public class SiteCrawler {

    /**
     * <p>Logger</p>
     */
    private final Logger logger = LoggerFactory.getLogger(getClass());

    /**
     * <p>The base URL of the site, preferably the "non-https" version.</p>
     */
    private final String baseUrl;

    /**
     * <p>The base URL of the HTTPS version of the site. Can be null if there is none.</p>
     */
    private final String baseUrlSecure;

    /**
     * <p>The actions to be called on every finished {@link NavigateThread}.</p>
     */
    private final List<? extends SiteCrawlerAction> actions;

    /**
     * <p>This restricts what kind of pages are considered "parsable" pages.</p>
     * 
     * <p>By default, this contains a default list (/, JSP, HTM and HTML extensions).</p>
     */
    private Collection<String> allowedSuffixes = new ArrayList<String>();

    /**
     * <p>Some sites don't use suffixes. This allows turning that off. Otherwise, only pages in {@link #allowedSuffixes} are allowed.</p>
     */
    private boolean requireAllowedSuffixes = true;

    /**
     * <p>The collection of URLs we have crawled / check against for uniqueness.</p>
     */
    private Set<String> visited = new ConcurrentSkipListSet<String>();

    /**
     * <p>"visited" is an unreliable source for counting. This aims to correct that.</p>
     */
    private AtomicInteger visitedCounter = new AtomicInteger();

    /**
     * <p>The collection of URLs we have yet to crawl.</p>
     */
    private LinkedBlockingDeque<String> toVisit = new LinkedBlockingDeque<String>();

    /**
     * <p>Collection of URLs (or patterns without URLs) that should NOT be crawled.</p>
     */
    private Collection<String> blocked = new ConcurrentSkipListSet<String>();

    /**
     * <p>Collection of URLs (or patterns without URLs) that should ONLY be crawled.</p>
     */
    private Collection<String> allowed = new ConcurrentSkipListSet<String>();

    /**
     * <p>The amount of I/O threads / webclients to use. Defaults to the # of available processors.</p>
     */
    private int threadLimit = Runtime.getRuntime().availableProcessors();

    private Scheduler scheduler = new LocalScheduler(this);
    private Organizer organizer = new Organizer(scheduler);

    /**
     * <p>This is the ratio of I/O threads vs processing of downloaded pages. Defaults to <code>2.0</code>.</p>
     * 
     * <p>Example, if this is set to "2.0", that means it's X (say, 12) download threads VS 2X (24 in that case) parse threads).</p>
     */
    private double downloadVsProcessRatio = 2;

    /**
     * <p>This determines the amount of heap used for storing unprocessed pages. Should be between 0 and 1.</p>
     * 
     * <p>Example, if the max heap (Xmx) is set to 8Gb, a ratio of 0.4 means roughly 3276 (8 * 1024 * 0.4) Mb of heap taken for storing downloading pages.</p>
     */
    private double maxProcessWaitingRatio = 0.4;

    /**
     * <p>If there are more pages then this waiting to be processing, we pause the crawling to avoid exhausting the memory.</p>
     * 
     * <p>Keep in mind that each page/process waiting costs about 1Mb in memory. So, a value of 500 means a <em>heap requirement of 500Mb</em>.</p>
     * 
     * <p>This is partly controlled by {@link #maxProcessWaitingRatio}.</p>
     */
    private int maxProcessWaiting;

    /**
     * <p>For the regularly updates, this dictates how often we should print that update.</p>
     */
    private final int reportProgressPerDownloadedPages = 2000;

    /**
     * <p>Internal counter, keeping track of how pages links still need to be retrieved.</p>
     */
    private AtomicInteger linksScheduled = new AtomicInteger();

    /**
     * <p>Internal counter, keeping track of how many downloaded pages still need to be processed.</p>
     */
    private AtomicInteger pagesScheduled = new AtomicInteger();

    /**
     * <p>Internal counter, keeping track of how many pages we have completely processed (and discarded).</p>
     */
    private AtomicInteger actuallyVisited = new AtomicInteger();

    /**
     * <p>Internal counter to count how many pages have been downloaded an fully processed.</p> (This is different from actuallyVisited, since that decreases too!)
     */
    private AtomicInteger fullyProcessed = new AtomicInteger();

    /**
     * <p>If the crawler is running or not.</p>
     */
    private boolean running = false;
    /**
     * <p>This tells all the other threads to stop processing information!.</p>
     */
    private volatile boolean continueProcessing = true;

    /**
     * <p>If this is set to false, it tells all the {@link NavigateThread}s to stop finding new URLs (basically; to stop crawling new pages).</p>
     */
    private boolean discoverUrls = true;

    /**
     * <p>This is a handy parameter which stops all crawling once the amount of crawls is equal or higher to the value this is set to.</p>
     */
    private int shortCircuitAfter = 0;

    /**
     * <p>visitLogged is used to make sure we don't print the same "visited" messages twice.</p> <p>Basically, it's a counter :-). Used by {@link #updateCrawlProgress()}</p>
     */
    private int visitLogged = -1;

    /**
     * <p>Sitecrawler option.</p>
     */
    private boolean disableRedirects = false;
    /**
     * <p>Sitecrawler option.</p>
     */
    private boolean enabledJavascript = false;
    /**
     * <p>Sitecrawler option.</p>
     */
    private List<Cookie> cookies = new LinkedList<Cookie>();

    /**
     * <p>Force the {@link #shouldContinueCrawling()} method to return "false" if this is set to true.</p>
     */
    private boolean forcePause = false;

    /**
     * <p>Set up the SiteCrawler, initiate the WebClient (default values: no javascript, CSS, use insecure SSL and thrown exceptions of it finds a failing Status Code).</p>
     * 
     * <p>This also sets up the a pool of {@link WebClient}s, based on {@link #threadLimit}.</p>
     * 
     * @param baseUrl The base Url, starting with the protocol, NOT ending with a / (so: "http://www.site.com"). Cannot be null
     * @param baseUrlSecure The base secure Url, starting with the protocol, NOT ending with a / (so: "https://www.site.com"). Can be null
     * @param actions list of {@link SiteCrawlerAction}s, these are the actions that will be called, either when an Exception happens, or when any page is successfully loaded
     */
    public SiteCrawler(String baseUrl, String baseUrlSecure, SiteCrawlerAction... actions) {
        this(baseUrl, baseUrlSecure, Collections.unmodifiableList(Arrays.asList(actions)));
    }

    /**
     * <p>Set up the SiteCrawler, initiate the WebClient (default values: no javascript, CSS, use insecure SSL and thrown exceptions of it finds a failing Status Code).</p>
     * 
     * <p>This also sets up the a pool of {@link WebClient}s, based on {@link #threadLimit}.</p>
     * 
     * @param baseUrl The base Url, starting with the protocol, NOT ending with a / (so: "http://www.site.com"). Cannot be null
     * @param baseUrlSecure The base secure Url, starting with the protocol, NOT ending with a / (so: "https://www.site.com"). Can be null
     * @param actions {@link List} of {@link SiteCrawlerAction}s, these are the actions that will be called, either when an Exception happens, or when any page is successfully
     *            loaded
     */
    public SiteCrawler(String baseUrl, String baseUrlSecure, List<? extends SiteCrawlerAction> actions) {
        this.baseUrl = baseUrl;
        this.baseUrlSecure = baseUrlSecure;
        if (null == actions) {
            this.actions = Collections.emptyList();
        } else {
            this.actions = actions;
        }
        parseVMOptions();
        addDefaultAllowedSuffixes();
    }

    /**
     * <p>This allows an end-user to set their own special "ID" for this particular crawl.</p>
     * 
     * <p>This will be reflected in the thread names (the ID will be prefixed for all new threads).</p>
     * 
     * <p>The slf4j framework will get the ID injected via {@link MDC} with name "crawlId".</p>
     * 
     * @param id A non-blank ID (blank IDs will be ignored)
     */
    public void setId(String id) {
        scheduler.setId(id);
    }

    /**
     * <p>Return the {@link Logger} for this class.</p>
     * 
     * @return {@link Logger} will never be null
     */
    public Logger getLogger() {
        return logger;
    }

    /**
     * <p>Sets the threadLimit.</p>
     * 
     * <p>Determines the amount of I/O threads used for crawling) and (based on downloadVsProcessRatio) the amount of threads for processing downloaded pages.</p>
     * 
     * <p><strong>NOTE</strong>: calling this while the crawler is running cause a reset (see {@link #reset()}.</p>
     * 
     * @param threadLimit int positive number (higher then 0).
     */
    public void setThreadLimit(int threadLimit) {
        if (threadLimit < 1) {
            throw new IllegalArgumentException("Cannot have less the 1 thread");
        }
        this.threadLimit = threadLimit;

        if (running) {
            reset();
        }
    }

    /**
     * <p>Returns the threadLimit.</p>
     * 
     * @return threadLimit
     */
    public int getThreadLimit() {
        return threadLimit;
    }

    /**
     * <p>Sets the maxProcessWaitingRatio.</p>
     * 
     * @param maxProcessWaitingRatio has to be between 0 and 1
     */
    public void setMaxProcessWaitingRatio(double maxProcessWaitingRatio) {
        if (maxProcessWaitingRatio <= 0 || maxProcessWaitingRatio > 1) {
            throw new IllegalArgumentException("maxProcessWaitingRatio has to be between 0 and 1");
        }
        this.maxProcessWaitingRatio = maxProcessWaitingRatio;

        if (running) {
            reset();
        }
    }

    public double getMaxProcessWaitingRatio() {
        return maxProcessWaitingRatio;
    }

    public void setDownloadVsProcessRatio(double downloadVsProcessRatio) {
        if (downloadVsProcessRatio < 0 || downloadVsProcessRatio > 1) {
            throw new IllegalArgumentException("maxProcessWaitingRatio has to be between 0 and 1");
        }
        this.downloadVsProcessRatio = downloadVsProcessRatio;

        if (running) {
            reset();
        }
    }

    public double getDownloadVsProcessRatio() {
        return downloadVsProcessRatio;
    }

    /**
     * <p>Will cause the crawler to stop adding new pages to the crawler threads.</p>
     */
    public void pause() {
        forcePause = true;
    }

    /**
     * <p>Will cause the crawler to resume adding new pages to the crawler threads.</p>
     */
    public void unpause() {
        forcePause = false;
    }

    public boolean isPaused() {
        return forcePause;
    }

    /**
     * <p>This will cause a {@link #pause()} and wait until all the queues to be empty. Afterwards, it will shut down all the page and link consumer threads.</p>
     */
    public void hardPause() {
        pause();
        scheduler.pause();
        shutdown();
    }

    /**
     * <p>This will re-initialize the WebClientPool, wait for all the consumers to be started again and cause an {@link #unpause()} when the system is ready to resume crawling.</p>
     */
    public void hardUnpause() {
        this.continueProcessing = true;
        init();
        scheduler.unpause();
        unpause();
    }

    public boolean getContinueProcessing() {
        return continueProcessing;
    }

    /**
     * <p>Add the Collection to the list of pages to be crawled. This will NOT add any links that are either excluded or already scheduled to be visited.</p>
     * 
     * @param paths The collection of pages to be visited (Please make sure they are unique!)
     */
    public void setIncludePath(Collection<String> paths) {
        logger.debug("Setting include path with {} items (currently scheduled: {})", paths.size(), toVisit.size());
        for (String path : paths) {
            offerUrl(path);
        }
        logger.debug("DONE Setting include path, currently scheduled: {})", toVisit.size());
    }

    public void offerUrl(String url) {
        String excludePath = prependBaseUrlIfNeeded(url);
        boolean ex = isExcluded(excludePath);
        boolean sc = isScheduled(url);
        if (!ex && !sc) {
            toVisit.add(url);
        }
    }

    /**
     * <p>Set the limit on amount of pages in the queue to be processed. The crawler pauses to avoid exhausting memory (for example).</p>
     * 
     * @param maxProcessWaiting int
     */
    public void setMaxProcessWaiting(int maxProcessWaiting) {
        if (maxProcessWaiting < 1) {
            throw new IllegalArgumentException("maxProcessWaiting cannot be less then 1");
        }
        this.maxProcessWaiting = maxProcessWaiting;
    }

    /**
     * <p>Return the maxProcessWaiting.</p>
     * 
     * @return int maxProcessWaiting
     */
    public int getMaxProcessWaiting() {
        return this.maxProcessWaiting;
    }

    /**
     * <p>If there is a "shortCircuitAfter" set, we stop all navigation after we have reached that many items. This is basically a way to say "stop after X visits". <br /> This is
     * very useful for debugging or when you don't want to wait for the whole thing to end.</p>
     * 
     * @return int shortCircuitAfter
     */
    public int getShortCircuitAfter() {
        return shortCircuitAfter;
    }

    /**
     * <p>If there is a "shortCircuitAfter" set, we stop all navigation after we have reached that many items. This is basically a way to say "stop after X visits". This is very
     * useful for debugging or when you don't want to wait for the whole thing to end.</p>
     * 
     * <p>A negative number is unsupported, and will likely result in no visits at all!</p>
     * 
     * @param shortCircuitAfter 0 means disabled, a positive integer means "stop after X visits"
     */
    public void setShortCircuitAfter(int shortCircuitAfter) {
        this.shortCircuitAfter = shortCircuitAfter;
    }

    /**
     * <p>If this is called, it tells all the {@link NavigateThread}s to stop finding new URLs (basically; to stop crawling new pages).</p>
     */
    public void disableCrawling() {
        discoverUrls = false;
    }

    /**
     * <p>Enable "redirects" for all {@link WebClient}s in the pool.</p>
     */
    public void enableRedirects() {
        this.disableRedirects = false;
    }

    /**
     * <p>Disable "redirects" for all {@link WebClient}s in the pool.</p>
     */
    public void disableRedirects() {
        this.disableRedirects = true;
    }

    /**
     * <p>Enable "javascript" for all {@link WebClient}s in the pool.</p>
     */
    public void enableJavaScript() {
        this.enabledJavascript = true;
    }

    /**
     * <p>Disabled "javascript" for all {@link WebClient}s in the pool.</p>
     */
    public void disableJavaScript() {
        this.enabledJavascript = false;
    }

    public void setRequireAllowedSuffixes(boolean requireAllowedSuffixes) {
        this.requireAllowedSuffixes = requireAllowedSuffixes;
    }

    private URLCleaner urlCleaner = new URLCleaner();

    public URLCleaner getUrlCleaner() {
        return urlCleaner;
    }

    /**
     * <p>Add a cookie to all {@link WebClient}s in the pool.<p>
     * 
     * @param name name of the cookie
     * @param value value of the cookie
     * @param domain domain this cookie should be restricted to
     */
    public void addCookie(String name, String value, String domain) {
        addCookie(new Cookie(domain, name, value));
    }

    /**
     * <p>Add a cookie to all {@link WebClient}s in the pool.<p>
     * 
     * @param cookie Cookie to add
     */
    public void addCookie(Cookie cookie) {
        cookies.add(cookie);
    }

    /**
     * <p>Remove all cookies from all {@link WebClient}s in the pool.<p> <p>Used to return a boolean (true if cleared, false if there is no pool (yet?))
     * 
     * @return true (backwards compatible)
     */
    public boolean clearCookies() {
        cookies.clear();
        return true;
    }

    public List<Cookie> getCookies() {
        return cookies;
    }

    /**
     * <p>Add the collection of patterns to the blocked collection.</p>
     * 
     * @param blocked Collection of patterns
     */
    public void setBlocked(Collection<String> blocked) {
        if (null == blocked) {
            return;
        }
        for (String block : blocked) {
            this.blocked.add(block);
        }
    }

    /**
     * <p>If you set this, only URLs that have one of these patterns will be crawled.</p>
     * 
     * @param allowed Collection of patterns
     */
    public void setAllowed(Collection<String> allowed) {
        if (null == allowed) {
            return;
        }
        for (String allow : allowed) {
            this.allowed.add(allow);
        }
    }

    /**
     * <p>Return the collection of extensions to be parsed.</p>
     * 
     * <p>This collection is backed by the collection used by the crawler, feel free to manipulate.<br /> <strong>NOTE</strong>Please do not manipulate after starting the
     * crawler.</p>
     * 
     * @return {@link Collection} of String.
     */
    public Collection<String> getAllowedSuffixes() {
        return allowedSuffixes;
    }

    public void addAllowedSuffixes(Collection<String> allowed) {
        this.allowedSuffixes.addAll(allowed);
    }

    /**
     * <p>navigate should be called after all setup is completed and the crawl can begin.</p>
     * 
     * <p>Avoid changing parameters after {@link #navigate()} has been called.</p>
     * 
     */
    public void navigate() {
        if (toVisit.isEmpty()) {
            if (null != baseUrl) {
                toVisit.add(baseUrl);
            } else if (null != baseUrlSecure) {
                toVisit.add(baseUrlSecure);
            }
        }

<<<<<<< HEAD
        scheduler.unpause();
=======
        Object[] args = { toVisit.size(), actions.size(), actions };
        logger.info("Starting crawl with the {} defined endpoints and {} plugins: {}", args);
        this.running = true;
        init();

        startLinkServiceConsumer();
        startPageServiceConsumer();
>>>>>>> db6e75c0
        startCrawler();

        scheduler.pause();
        shutdown();
    }

    public void incrementVisited() {
        actuallyVisited.getAndIncrement();
    }

    public int getPagesScheduled() {
        return pagesScheduled.get();
    }

    public void incrementScheduled() {
        pagesScheduled.getAndIncrement();
    }

    public void decrementScheduled() {
        pagesScheduled.getAndDecrement();
    }

    public int getLinksScheduled() {
        return linksScheduled.get();
    }

    public void decrementLinksScheduled() {
        linksScheduled.getAndDecrement();
    }

    public void incrementFullyProcessed() {
        fullyProcessed.getAndIncrement();
    }

    /**
     * <p>Tell the executors ({@link #linkExecutor} and {@link #pageExecutor} to shutdown.</p>
     */
    public void shutdown() {
        // This should stop the consumers! Since we already called the waitFor*Consumer() methods, this should
        // stop the processing cleanly (and allow awaitTermination to end successfully and quickly)
        this.continueProcessing = false;

        scheduler.shutdown();

    }

    /**
     * <p>Returns a user-friendly message of the progress of the crawler.</p>
     * 
     * @return String a user-friendly message of the progress of the crawler
     */
    public String getCrawlProgress() {
        CrawlProgress progress = getCrawlProgressBean();
        StringBuilder sb = new StringBuilder();
        sb.append(progress.crawled).append(" crawled. ");
        sb.append(progress.leftToCrawl).append(" left to crawl. ");
        sb.append(progress.scheduledForDownload).append(" scheduled for download. "); // (submitted a NavigateThread!)
        sb.append(progress.scheduledForProcessing).append(" scheduled for processing. "); // (in LIMBO, downloaded but NOT processed)
        sb.append(progress.fullyProcessed).append(" fully processed. ");
        sb.append(progress.complete).append("% complete.");
        return sb.toString();
    }

    /**
     * <p>Returns a computer-friendly bean of the progress of the crawler.</p>
     * 
     * @return CrawlProgress a computer-friendly bean of the progress of the crawler
     */
    public CrawlProgress getCrawlProgressBean() {
        int leftToCrawl = toVisit.size() + linksScheduled.get() - threadLimit;

        CrawlProgress crawlProgress = new CrawlProgress();
        crawlProgress.crawled = actuallyVisited.get();
        crawlProgress.leftToCrawl = leftToCrawl;
        crawlProgress.scheduledForDownload = linksScheduled.get();
        crawlProgress.scheduledForProcessing = pagesScheduled.get();
        crawlProgress.fullyProcessed = fullyProcessed.get();
        crawlProgress.complete = Math.round((new Double(fullyProcessed.get()) / (fullyProcessed.get() + leftToCrawl)) * 10000) / 100.0;
        return crawlProgress;
    }

    /**
     * <p>Returns a computer-friendly bean of the configuration of the crawler.</p>
     * 
     * @return CrawlerConfiguration a computer-friendly bean of the configuration of the crawler
     */
    public CrawlerConfiguration getCrawlerConfiguration() {
        CrawlerConfiguration crawlerConfiguration = new CrawlerConfiguration();
        crawlerConfiguration.baseUrl = baseUrl;
        crawlerConfiguration.baseUrlSecure = baseUrlSecure;
        crawlerConfiguration.threadLimit = threadLimit;
        crawlerConfiguration.downloadVsProcessRatio = downloadVsProcessRatio;
        crawlerConfiguration.maxProcessWaitingRatio = maxProcessWaitingRatio;
        crawlerConfiguration.maxProcessWaiting = maxProcessWaiting;
        crawlerConfiguration.shortCircuitAfter = shortCircuitAfter;
        crawlerConfiguration.disableRedirects = disableRedirects;
        crawlerConfiguration.enabledJavascript = enabledJavascript;
        crawlerConfiguration.actions = actions;
        return crawlerConfiguration;
    }

    /**
     * <p>Does its best to reset/recreate the WebClient Pool (wcPool) and the link and page consumers.</p>
     */
    private void init() {
        scheduler.init();

<<<<<<< HEAD
=======
        // in bytes
        long maxHeap = Runtime.getRuntime().maxMemory();
        // to gb via mb
        double gbMaxHeap = maxHeap / (1024.0 * 1024.0);
        // Final result, rounded
        int maxProcessWaiting = (int) (gbMaxHeap * maxProcessWaitingRatio);
        setMaxProcessWaiting(maxProcessWaiting);

        Object[] args = { wcPool.getName(), threadLimit, threadLimit, pageExecutorSize, maxProcessWaiting };
        logger.info("WebClientPool {} created with size {}, linkExecutor with size {}, pageExecutor with size {}, maxProcessWaiting={}", args);
>>>>>>> db6e75c0
    }

    /**
     * <p>This will cause an {@link #hardPause()} followed by an {@link #hardUnpause()}.</p>
     */
    private void reset() {
        hardPause();
        hardUnpause();
    }

    private void parseVMOptions() {
        int threadLimit = NumberUtils.toInt(System.getProperty("sc:threadLimit"));
        if (threadLimit > 0) {
            setThreadLimit(threadLimit);
        }

        int maxProcessWaiting = NumberUtils.toInt(System.getProperty("sc:maxProcessWaiting"));
        if (maxProcessWaiting > 0) {
            setMaxProcessWaiting(maxProcessWaiting);
        }

        int shortCircuitAfter = NumberUtils.toInt(System.getProperty("sc:shortCircuitAfter"));
        if (shortCircuitAfter > 0) {
            setShortCircuitAfter(shortCircuitAfter);
        }

        int downloadVsProcessRatio = NumberUtils.toInt(System.getProperty("sc:downloadVsProcessRatio"));
        if (downloadVsProcessRatio > 0) {
            setDownloadVsProcessRatio(downloadVsProcessRatio);
        }
    }

    /**
     * <p>This is the collection of default suffixes allowed by the crawler on the web.</p>
     * 
     * <p>End-users can add more via {@link #addAllowedSuffixes(Collection)}).</p>
     */
    private void addDefaultAllowedSuffixes() {
        allowedSuffixes.add("/");
        allowedSuffixes.add(".jsp");
        allowedSuffixes.add(".htm");
        allowedSuffixes.add(".html");
    }

    /**
     * <p>This happens in the "main" thread, and will block the calling code from completing.</p>
     * 
     * <p>As soon as there is nothing to crawl or we should stop, this method returns.</p>
     * 
     */
    private void startCrawler() {
        while (shouldContinueCrawling()) {
            updateCrawlProgress();

            String url;
            try {
                // Cannot be ".take()" since that might block forever.
                // Waiting for 5 seconds max before we're done waiting.
                url = toVisit.poll(5, TimeUnit.SECONDS);
                if (null == url) {
                    continue;
                }
                url = prependBaseUrlIfNeeded(url);
            } catch (InterruptedException e) {
                logger.error("We were interrupted waiting for the next link, exiting...", e);
                Thread.currentThread().interrupt();
                return;
            }

            // What if this URL has been excluded? Well, we simply skip over it :)
            if (isExcluded(url)) {
                logger.trace("This URL is excluded: {}", url);
                continue;
            }

            organizer.submitUrl(url);
            linksScheduled.getAndIncrement();

            visited.add(url);
            String cleanUrl = urlCleaner.getCleanedUrl(url);
            if (null != cleanUrl) {
                visited.add(cleanUrl);
            }
            visitedCounter.getAndIncrement();
        }

        logger.info("Done crawling, {} links visited. (crosscheck: {})", visitedCounter.get(), actuallyVisited.get());
    }

    /**
     * <p>When the sitecrawler is done and should stop crawling, this returns false.</p>
     * 
     * @return true if we should continue crawling and processing, false if we should stop whenever gracefully possible
     */
    private boolean shouldContinueCrawling() {
        boolean morePagesToVisit = toVisit.size() > 0 || linksScheduled.get() > 0 || pagesScheduled.get() > 0;
        if (!morePagesToVisit) {
            logger.info("No more pages to visit, all pages processed. Stopping this crawl for that reason.");
            return false;
        }

        if (!discoverUrls) {
            logger.info("discoverUrls was set to false. Stopping this crawl for that reason.");
            return false;
        }

        // If there is a "shortCircuitAfter" set, we stop all navigation after
        // we have reached (at least) that many items. This is basically a way to say "stop after X visits"
        // This is very useful for debugging or when you don't want to wait for the whole thing to end
        logger.trace("Current shortcicruit setting: {}, visitedCounter: {}", shortCircuitAfter, visitedCounter.get());
        if (shortCircuitAfter != 0 && visitedCounter.get() > shortCircuitAfter) {
            logger.info("A shortcircuit was set (at {}) and has been triggered after {} visited pages. Stopping this crawl for that reason.", shortCircuitAfter,
                    visitedCounter.get());
            logger.warn("If you see a shortcircuit message (this one) in a production environment/build, "
                    + "it is likely that somebody forgot to remove a debug \".setShortCircuit\" call. " + "Please report this if found.");
            return false;
        }

        if (!forcePause && !continueProcessing) {
            logger.info("This crawler has been shutdown (without pause or reset). Thereforce, stopping the crawl");
            return false;
        }

        return true;
    }

    /**
     * <p>Logs the progress to the log if appropriate.</p>
     */
    private void updateCrawlProgress() {
        // int visited = visitedCounter.get();
        int visited = actuallyVisited.get();
        if (((visited - visitLogged) > reportProgressPerDownloadedPages && visited > visitLogged) || visitLogged == -1) {
            logger.info(getCrawlProgress());
            visitLogged = visited;
        }
    }

    /**
     * <p>If a URL doesn't start with baseUrl of doesn't contain any protocol information, we add it here.</p>
     * 
     * @param url The URL, can be empty (will be baseURL + a /)
     * @return Tries to return a full URL (with protocol and everything)
     */
    private String prependBaseUrlIfNeeded(String url) {
        if (null == url) {
            throw new NullPointerException("url cannot be null");
        }

        if (url.contains("://")) {
            return url;
        }

        if (!url.startsWith("/")) {
            url = "/".concat(url);
        }

        if (null != baseUrlSecure) {
            return baseUrlSecure.concat(url);
        }
        if (null != baseUrl) {
            return baseUrl.concat(url);
        }

        throw new NullPointerException("Cannot have both baseUrl AND baseUrlSecure be null!");
    }

    /**
     * <p>Will return true if the URL is <strong>excluded</strong> from crawling.</p>
     * 
     * <p>Usually this means: <ul> <li>The URL is outside of one of the base URLs.</li> <li>The URL has been visited before by this crawler.</li> <li>The URL doesn't look like a
     * crawlable page (only <code>#hasAllowedSuffix</code> are crawlable).</li> </ul> </p>
     * 
     * @param url A full url (should include the protocol part, eg "http://foo.bar/page/")
     * @return true if it's excluded, false otherwise
     */
    public boolean isExcluded(String url) {
        boolean startsWithBaseUrl = false;
        boolean startsWithBaseUrlSecure = false;
        boolean allGood = false;
        if (null != baseUrl && url.startsWith(baseUrl)) {
            logger.trace("[isExcluded] startsWithBaseUrl: {}", url);
            startsWithBaseUrl = true;
        }

        if (null != baseUrlSecure && url.startsWith(baseUrlSecure)) {
            logger.trace("[isExcluded] startsWith baseUrlSecure: {}", url);
            startsWithBaseUrlSecure = true;
        }

        // What about relative (from the base) URLs? We can have "/foo.bar", just not "//foo.bar"
        if (url.length() > 1 && url.startsWith("/") && !url.startsWith("//")) {
            logger.trace("[isExcluded] This is a relative url, pointing to the BASE: {}", url);
            allGood = true;
        }

        // What about relative (from current path) URL? We can have "foo.bar", just not "//foo.bar"
        // That is not a use-case we currently support (but might need to, for desk.com)
        // if (url.length() > 1 && !url.startsWith("//")) {
        // logger.trace("This is a relative url, pointing RELATIVALlY (starting with c): {}", url);
        // allGood = true;
        // }

        // If it doesn't start with either of the baseUrls (or they are simply not set), we don't allow the URL
        if (!startsWithBaseUrl && !startsWithBaseUrlSecure && !allGood) {
            logger.trace("[isExcluded] !startsWithBaseUrl && !startsWithBaseUrlSecure && !allGood: {}", url);
            return true;
        }

        boolean hasAllowedSuffix = false;
        String suffix = url.split("\\?")[0].toLowerCase();
        for (String allowedSuffix : allowedSuffixes) {
            logger.trace("[isExcluded] Matching allowed suffix [{}] against URL {}", allowedSuffix, suffix, url);
            if (suffix.endsWith(allowedSuffix)) {
                hasAllowedSuffix = true;
                break;
            }
        }
        if (!requireAllowedSuffixes) {
            logger.trace("[isExcluded] requireAllowedSuffixes = false, so setting hasAllowedSuffix to true");
            hasAllowedSuffix = true;
        }

        if (!hasAllowedSuffix) {
            logger.trace("[isExcluded] not allowing suffix {} for {}", suffix, url);
            return true;
        }

        if (visited.contains(url)) {
            logger.trace("[isExcluded] We already visited [{}], skipping it.", url);
            return true;
        }

        if (listContainsSubstring(blocked, url)) {
            logger.trace("[isExcluded] This URL is blocked [{}], skipping it.", url);
            return true;
        }

        if (!allowed.isEmpty() && !listContainsSubstring(allowed, url)) {
            logger.trace("[isExcluded] This URL is not allowed [{}], skipping it.", url);
            return true;
        }

        // Also check the cleaned URL
        String cleanUrl = urlCleaner.getCleanedUrl(url);
        if (null != cleanUrl && visited.contains(cleanUrl)) {
            logger.trace("[isExcluded] The cleaned URL is blocked [{}], skipping it.", url);
            return true;
        }

        return false;
    }

    /**
     * <p>Returns true if the scheduled link is already on the queue to be processed.</p>
     * 
     * @param url Link to check
     * @return true if the link is already on the queue, false otherwise
     */
    public boolean isScheduled(String url) {
        if (toVisit.contains(url)) {
            return true;
        }
        return false;
    }

    /**
     * <p>Quick and dirty way to check if a string contains any of the provided substrings.</p>
     * 
     * @param list A collection of Strings to check for in the checkStr
     * @param checkStr The String to check
     * @return true if checkStr contains at least one of the items in the provided list, false otherwise
     */
    private boolean listContainsSubstring(Collection<String> list, String checkStr) {
        for (String s : list) {
            logger.trace("CHECKING This URL [{}] for {}", checkStr, s);
            if (checkStr.contains(s)) {
                logger.trace("This URL [{}] matches because of {}, so we're returning true.", checkStr, s);
                return true;
            }
        }
        logger.trace("This URL [{}] did NOT match anything., checked against collection of size: {}", checkStr, list.size());
        return false;
    }
}<|MERGE_RESOLUTION|>--- conflicted
+++ resolved
@@ -569,17 +569,12 @@
             }
         }
 
-<<<<<<< HEAD
         scheduler.unpause();
-=======
         Object[] args = { toVisit.size(), actions.size(), actions };
         logger.info("Starting crawl with the {} defined endpoints and {} plugins: {}", args);
         this.running = true;
         init();
 
-        startLinkServiceConsumer();
-        startPageServiceConsumer();
->>>>>>> db6e75c0
         startCrawler();
 
         scheduler.pause();
@@ -686,20 +681,6 @@
      */
     private void init() {
         scheduler.init();
-
-<<<<<<< HEAD
-=======
-        // in bytes
-        long maxHeap = Runtime.getRuntime().maxMemory();
-        // to gb via mb
-        double gbMaxHeap = maxHeap / (1024.0 * 1024.0);
-        // Final result, rounded
-        int maxProcessWaiting = (int) (gbMaxHeap * maxProcessWaitingRatio);
-        setMaxProcessWaiting(maxProcessWaiting);
-
-        Object[] args = { wcPool.getName(), threadLimit, threadLimit, pageExecutorSize, maxProcessWaiting };
-        logger.info("WebClientPool {} created with size {}, linkExecutor with size {}, pageExecutor with size {}, maxProcessWaiting={}", args);
->>>>>>> db6e75c0
     }
 
     /**
