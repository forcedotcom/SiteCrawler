--- conflicted
+++ resolved
@@ -30,11 +30,7 @@
         <dependency>
             <groupId>org.slf4j</groupId>
             <artifactId>jcl-over-slf4j</artifactId>
-<<<<<<< HEAD
             <version>1.7.10</version>
-=======
-            <version>1.7.7</version>
->>>>>>> 89a4f09e
         </dependency>
         <dependency>
             <groupId>net.sourceforge.htmlunit</groupId>
@@ -49,11 +45,7 @@
         <dependency>
             <groupId>junit</groupId>
             <artifactId>junit</artifactId>
-<<<<<<< HEAD
             <version>4.12</version>
-=======
-            <version>4.11</version>
->>>>>>> 89a4f09e
             <scope>test</scope>
         </dependency>
     </dependencies>
